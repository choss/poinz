--- conflicted
+++ resolved
@@ -4,23 +4,14 @@
 import { connect } from 'react-redux';
 import classnames from 'classnames';
 
-<<<<<<< HEAD
-import { setVisitor, setUsername, leaveRoom, setLanguage } from '../services/actions';
-=======
-import { setVisitor, setUsername, setEmail, leaveRoom } from '../services/actions';
-import ActionLog from '../components/ActionLog';
->>>>>>> dbaa0d71
+import { setVisitor, setUsername, setEmail, leaveRoom, setLanguage } from '../services/actions';
 
 /**
  * The user menu displays a form for changing the username and the vistitor flag.
  *
  * It also dispalys a "leave room" button.
  */
-<<<<<<< HEAD
-const UserMenu = ({ t, language, user, setUsername, leaveRoom, setVisitor, setLanguage, userMenuShown }) => {
-=======
-const UserMenu = ({user, setUsername, setEmail, leaveRoom, setVisitor, userMenuShown}) => {
->>>>>>> dbaa0d71
+const UserMenu = ({ t, language, user, setUsername, setEmail, leaveRoom, setVisitor, setLanguage, userMenuShown }) => {
 
   const username = user.get('username');
   const email = user.get('email');
@@ -55,7 +46,6 @@
           <button className="pure-button pure-button-primary button-save" onClick={saveUsername}>{t('save')}</button>
         </div>
 
-<<<<<<< HEAD
         <h5>{t('language')}</h5>
         <div className="language-selector-wrapper">
 
@@ -76,11 +66,9 @@
           </label>
         </div>
 
-        <h5>{t('markVisitor')}</h5>
-        {t('visitorInfo')}
-=======
         <h5>Gravatar Email</h5>
-        If you enter your <a href="https://en.gravatar.com/" target="_blank" >Gravatar</a> email address, your Gravatar icon will be used.
+        If you enter your <a href="https://en.gravatar.com/" target="_blank">Gravatar</a> email address, your Gravatar
+        icon will be used.
 
         <div className="email-wrapper">
           <input type="text"
@@ -93,9 +81,8 @@
           <button className="pure-button pure-button-primary button-save" onClick={saveEmail}>Save</button>
         </div>
 
-        <h5>Mark as Visitor</h5>
-        Visitors cannot add, change or estimate stories.
->>>>>>> dbaa0d71
+        <h5>{t('markVisitor')}</h5>
+        {t('visitorInfo')}
 
         <p onClick={toggleVisitor} className="clickable">
           <i className={visitorCheckboxClasses}></i> {t('visitor')}
@@ -129,7 +116,7 @@
   }
 
   function saveEmail() {
-      setEmail(emailInputField.value);
+    setEmail(emailInputField.value);
   }
 
   function toggleVisitor() {
@@ -145,13 +132,9 @@
   language: React.PropTypes.string,
   setVisitor: React.PropTypes.func,
   leaveRoom: React.PropTypes.func,
-<<<<<<< HEAD
   setLanguage: React.PropTypes.func,
-  setUsername: React.PropTypes.func
-=======
   setUsername: React.PropTypes.func,
   setEmail: React.PropTypes.func
->>>>>>> dbaa0d71
 };
 
 export default connect(
@@ -165,10 +148,7 @@
     setVisitor,
     leaveRoom,
     setUsername,
-<<<<<<< HEAD
+    setEmail,
     setLanguage
-=======
-    setEmail
->>>>>>> dbaa0d71
   }, dispatch)
 )(UserMenu);