import React from 'react';
import {connect} from 'react-redux';
import PropTypes from 'prop-types';
import {DndProvider} from 'react-dnd';
import {HTML5Backend} from 'react-dnd-html5-backend';

import {useDragLayer} from 'react-dnd';

import Help from '../Help/Help';
import FeedbackHint from './FeedbackHint';
import EstimationArea from '../EstimationArea/EstimationArea';
import Settings from '../Settings/Settings';
import Users from '../Users/Users';
import ActionLog from '../ActionLog/ActionLog';
import Backlog from '../Backlog/Backlog';
import EstimationMatrix from '../EstimationMatrix/EstimationMatrix';
import MatrixToggle from './MatrixToggle';

import {isAStorySelected} from '../../state/stories/storiesSelectors';
import {getCurrentSidebarIfAny} from '../../state/ui/uiSelectors';
import {toggleMatrix} from '../../state/actions/uiStateActions';

import {StyledBoard, StyledBoardCenter, StyledSidebarRight} from './_styled';
import {StyledBacklogWidthDragLayer} from '../Backlog/_styled';
import {DEFAULT_BACKLOG_WIDTH} from '../dimensions';

export const DRAG_ITEM_TYPES = {
  backlogWidthHandle: 'BACKLOG_WIDTH_HANDLE',
  matrixStory: 'MATRIX_STORY'
};

export const DnDItemTypes = {
  MATRIX_STORY: 'matrixStory',
  BACKLOG_STORY: 'backlogStory'
};

/**
 * The board is the main working area as soon as a room was joined.
 * It contains
 * - the backlog
 * - a list of users,
 * - estimations
 * - the current story
 * - cards
 */
const Board = ({roomId, isAStorySelected, sidebarShown, matrixShown, toggleMatrix}) => (
<<<<<<< HEAD
  <DndProvider backend={HTML5Backend}>
    <StyledBoard id={roomId}>
      <Backlog />
=======
  <StyledBoard id={roomId}>
    <BacklogWidthDragLayer />
    <Backlog />
>>>>>>> f0076590

      <StyledBoardCenter data-testid="board">
        <MatrixToggle onToggle={toggleMatrix} matrixShown={matrixShown} />

        {isAStorySelected && !matrixShown && <Users />}
        {isAStorySelected && !matrixShown && <EstimationArea />}

        {matrixShown && <EstimationMatrix />}
      </StyledBoardCenter>

      <StyledSidebarRight shown={sidebarShown}>
        <Settings />
        <ActionLog />
        <Help />
      </StyledSidebarRight>

      <FeedbackHint />
    </StyledBoard>
  </DndProvider>
);

Board.propTypes = {
  roomId: PropTypes.string,
  isAStorySelected: PropTypes.bool,
  sidebarShown: PropTypes.bool,
  matrixShown: PropTypes.bool,
  toggleMatrix: PropTypes.func
};

export default connect(
  (state) => ({
    isAStorySelected: isAStorySelected(state),
    sidebarShown: !!getCurrentSidebarIfAny(state),
    matrixShown: state.ui.matrixShown
  }),
  {toggleMatrix}
)(Board);

/**
 * Layer above the board that is shown during backlog "width" dragging (i.e. resizinging of backlog).
 * See https://react-dnd.github.io/react-dnd/examples/drag-around/custom-drag-layer
 *
 */
const BacklogWidthDragLayer = () => {
  const {isDragging, itemType, initialOffset, currentOffset} = useDragLayer((monitor) => ({
    initialOffset: monitor.getInitialSourceClientOffset(),
    currentOffset: monitor.getSourceClientOffset(),
    isDragging: monitor.isDragging(),
    itemType: monitor.getItemType()
  }));

  if (!isDragging || itemType !== DRAG_ITEM_TYPES.backlogWidthHandle) {
    return null;
  }

  return (
    <StyledBacklogWidthDragLayer>
      <div style={getItemStyles(initialOffset, currentOffset)}></div>
    </StyledBacklogWidthDragLayer>
  );

  function getItemStyles(initialOffset, currentOffset) {
    if (!initialOffset || !currentOffset) {
      return {display: 'none'};
    }
    const transform = `translate(${Math.max(currentOffset.x, DEFAULT_BACKLOG_WIDTH)}px)`;
    return {
      transform,
      WebkitTransform: transform
    };
  }
};<|MERGE_RESOLUTION|>--- conflicted
+++ resolved
@@ -1,8 +1,6 @@
 import React from 'react';
 import {connect} from 'react-redux';
 import PropTypes from 'prop-types';
-import {DndProvider} from 'react-dnd';
-import {HTML5Backend} from 'react-dnd-html5-backend';
 
 import {useDragLayer} from 'react-dnd';
 
@@ -29,11 +27,6 @@
   matrixStory: 'MATRIX_STORY'
 };
 
-export const DnDItemTypes = {
-  MATRIX_STORY: 'matrixStory',
-  BACKLOG_STORY: 'backlogStory'
-};
-
 /**
  * The board is the main working area as soon as a room was joined.
  * It contains
@@ -44,34 +37,27 @@
  * - cards
  */
 const Board = ({roomId, isAStorySelected, sidebarShown, matrixShown, toggleMatrix}) => (
-<<<<<<< HEAD
-  <DndProvider backend={HTML5Backend}>
-    <StyledBoard id={roomId}>
-      <Backlog />
-=======
   <StyledBoard id={roomId}>
     <BacklogWidthDragLayer />
     <Backlog />
->>>>>>> f0076590
 
-      <StyledBoardCenter data-testid="board">
-        <MatrixToggle onToggle={toggleMatrix} matrixShown={matrixShown} />
+    <StyledBoardCenter data-testid="board">
+      <MatrixToggle onToggle={toggleMatrix} matrixShown={matrixShown} />
 
-        {isAStorySelected && !matrixShown && <Users />}
-        {isAStorySelected && !matrixShown && <EstimationArea />}
+      {isAStorySelected && !matrixShown && <Users />}
+      {isAStorySelected && !matrixShown && <EstimationArea />}
 
-        {matrixShown && <EstimationMatrix />}
-      </StyledBoardCenter>
+      {matrixShown && <EstimationMatrix />}
+    </StyledBoardCenter>
 
-      <StyledSidebarRight shown={sidebarShown}>
-        <Settings />
-        <ActionLog />
-        <Help />
-      </StyledSidebarRight>
+    <StyledSidebarRight shown={sidebarShown}>
+      <Settings />
+      <ActionLog />
+      <Help />
+    </StyledSidebarRight>
 
-      <FeedbackHint />
-    </StyledBoard>
-  </DndProvider>
+    <FeedbackHint />
+  </StyledBoard>
 );
 
 Board.propTypes = {
