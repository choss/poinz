--- conflicted
+++ resolved
@@ -14,19 +14,17 @@
 function setPresetUsername(username) {
   setItem('presetUserName', username);
 }
-<<<<<<< HEAD
 function getPresetLanguage() {
   return getItem('presetLanguage');
 }
 function setPresetLanguage(language) {
   setItem('presetLanguage', language);
-=======
+}
 function getPresetEmail() {
   return getItem('presetEmail');
 }
 function setPresetEmail(email) {
   setItem('presetEmail', email);
->>>>>>> dbaa0d71
 }
 function getPresetUserId() {
   return getItem('presetUserId');
@@ -56,13 +54,10 @@
 export default {
   getPresetUsername,
   setPresetUsername,
-<<<<<<< HEAD
   getPresetLanguage,
   setPresetLanguage,
-=======
   getPresetEmail,
   setPresetEmail,
->>>>>>> dbaa0d71
   getPresetUserId,
   setPresetUserId,
   addRoomToHistory,
