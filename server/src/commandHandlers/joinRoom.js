import defaultCardConfig from '../defaultCardConfig';

/**
 * A user joins a room.
 *
 * Two scenarios:  either the room exists already or the room with the given id does not exist yet.
 *
 * If the room does not yet exist, an additional "roomCreated" event is produced.
 * Produces also a "roomJoined" event (which contains the room state).
 * Produces also events for additional properties if they are preset "usernameSet", "emailSet", "excludedFromEstimations".
 *
 */

const schema = {
  allOf: [
    {
      $ref: 'command'
    },
    {
      properties: {
        payload: {
          type: 'object',
          properties: {
            username: {
              type: 'string',
              format: 'username'
            },
            email: {
              type: 'string',
              format: 'email'
            },
            avatar: {
              type: 'number'
            }
          },
          additionalProperties: false
        }
      }
    }
  ]
};

const joinRoomCommandHandler = {
  canCreateRoom: true,
<<<<<<< HEAD
  skipUserIdRoomCheck: true,
  schema,
=======
  skipUserIdRoomCheck: true, // will not check whether userId is part of the room.  for most other commands this is a precondition. not for "joinRoom".
>>>>>>> e25b3c63
  fn: (room, command, userId) => {
    if (room.get('pristine')) {
      joinNewRoom(room, command, userId);
    } else {
      joinExistingRoom(room, command, userId);
    }
  }
};

export default joinRoomCommandHandler;

function joinNewRoom(room, command, userId) {
  room.applyEvent('roomCreated', {});

  const avatar = Number.isInteger(command.payload.avatar) ? command.payload.avatar : 0;

  // produce a "roomJoined" event for our new room
  // this event must contain all information about the room, such that every joining user gets the current room state!
  // since it is a new room, no stories , no selectedStory, only one (our) user
  const joinedRoomEventPayload = {
    users: {
      [userId]: {
        disconnected: false,
        id: userId,
        username: command.payload.username,
        email: command.payload.email,
        avatar
      }
    },
    stories: {},
    selectedStory: undefined,
    cardConfig: defaultCardConfig
  };
  room.applyEvent('joinedRoom', joinedRoomEventPayload);

  if (command.payload.username) {
    room.applyEvent('usernameSet', {
      username: command.payload.username
    });
  }

  if (command.payload.email) {
    room.applyEvent('emailSet', {
      email: command.payload.email
    });
  }

  room.applyEvent('avatarSet', {
    avatar
  });
}

function joinExistingRoom(room, command, userId) {
  // if user joins an existing room with a preset userId, the userId is handled like a "session" token.
  // Since we do not handle any sensitive data, it is known and accepted, that with a known userId one user can hijack the "session" of
  // another user
  // so we do not check if another socket/userId pair is already connected/present in that room

  const userObject = getMatchingUserObjectFromRoom(room, command, userId);

  // produce a "roomJoined" event for an existing room
  // this event must contain all information about the room, such that every joining user gets the current room state!
  const joinedRoomEventPayload = {
    users: room.get('users').set(userObject.id, userObject).toJS(), // and all users that were already in that room
    stories: room.get('stories').toJS(),
    selectedStory: room.get('selectedStory'),
    cardConfig: room.get('cardConfig') ? room.get('cardConfig').toJS() : defaultCardConfig
  };

  room.applyEvent('joinedRoom', joinedRoomEventPayload);

  if (userObject.username) {
    room.applyEvent('usernameSet', {
      username: userObject.username
    });
  }

  if (userObject.email) {
    room.applyEvent('emailSet', {
      email: userObject.email
    });
  }

  room.applyEvent('avatarSet', {
    avatar: userObject.avatar
  });

  if (userObject.excluded) {
    room.applyEvent('excludedFromEstimations', {});
  }
}

/**
 *  maybe user already exists in room (clients can reconnect with their userId)
 */
function getMatchingUserObjectFromRoom(room, command, userId) {
  let matchingExistingUser = room.getIn(['users', userId]);

  if (matchingExistingUser) {
    // use the already matching user (re-use already existing state like "excluded" flag etc.)
    // values from command payload take precedence.

    matchingExistingUser = matchingExistingUser.toJS();

    if (command.payload.username) {
      matchingExistingUser.username = command.payload.username;
    }

    if (command.payload.email) {
      matchingExistingUser.email = command.payload.email;
    }

    if (Number.isInteger(command.payload.avatar)) {
      matchingExistingUser.avatar = command.payload.avatar;
    }

    matchingExistingUser.disconnected = false;

    return matchingExistingUser;
  } else {
    return {
      id: userId,
      username: command.payload.username,
      email: command.payload.email,
      avatar: command.payload.avatar,
      disconnected: false,
      excluded: false
    };
  }
}<|MERGE_RESOLUTION|>--- conflicted
+++ resolved
@@ -42,12 +42,8 @@
 
 const joinRoomCommandHandler = {
   canCreateRoom: true,
-<<<<<<< HEAD
-  skipUserIdRoomCheck: true,
+  skipUserIdRoomCheck: true, // will not check whether userId is part of the room.  for most other commands this is a precondition. not for "joinRoom".
   schema,
-=======
-  skipUserIdRoomCheck: true, // will not check whether userId is part of the room.  for most other commands this is a precondition. not for "joinRoom".
->>>>>>> e25b3c63
   fn: (room, command, userId) => {
     if (room.get('pristine')) {
       joinNewRoom(room, command, userId);
