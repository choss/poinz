import http from 'http';
import {v4 as uuid} from 'uuid';
import socketIo from 'socket.io';
import getLogger from './getLogger';

const LOGGER = getLogger('socketServer');

let io, commandProcessor;

const socketToUserIdMap = {},
  socketToRoomMap = {};

export default {init};

function init(app, cmdProcessor) {
  const server = http.createServer(app);
  io = socketIo(server);
  io.on('connect', handleNewConnection);
  commandProcessor = cmdProcessor;
  return server;
}

function handleNewConnection(socket) {
  socket.on('disconnect', onSocketDisconnect.bind(undefined, socket));
  socket.on('command', (msg) => handleIncomingCommand(socket, msg));
}

function handleIncomingCommand(socket, msg) {
  commandProcessor(msg, socketToUserIdMap[socket.id])
    .then((producedEvents) => {
      const joinedRoomEvent = producedEvents.find((ev) => ev.name === 'joinedRoom');
      if (joinedRoomEvent) {
        registerUserWithSocket(joinedRoomEvent, socket, joinedRoomEvent.payload.userId);
      }
      if (producedEvents && producedEvents.length) {
        sendEvents(producedEvents, producedEvents[0].roomId);
      }
    })
    .catch((commandProcessingError) =>
      handleCommandProcessingError(commandProcessingError, msg, socket)
    );
}

/**
 * send produced events to all sockets in room
 * @param producedEvents
 * @param roomId
 */
function sendEvents(producedEvents, roomId) {
  producedEvents.forEach((producedEvent) => io.to(roomId).emit('event', producedEvent));
}

/**
 * If command processing failed, we send a "commandRejected" event to the client that issued the command.
 * (not sent to all sockets in the room)
 *
 */
function handleCommandProcessingError(error, command, socket) {
  LOGGER.error(error.stack);
  const commandRejectedEvent = {
    name: 'commandRejected',
    id: uuid(),
    correlationId: command.id,
    roomId: command.roomId,
    payload: {
      command: command,
      reason: error.message
    }
  };

  // command rejected event is only sent to the one socket that sent the command
  socket.emit('event', commandRejectedEvent);
}

/**
 * at this point, we know that the join was successful.
 * we need do keep the mapping of a socket to room and userId - so that we can produce "user left" events
 * on socket disconnect.
 *
 * @param {object} joinedRoomEvent the handled joinedRoomEvent event
 * @param socket
 * @param userIdToStore
 */
function registerUserWithSocket(joinedRoomEvent, socket, userIdToStore) {
  if (!userIdToStore) {
    throw new Error('No userId after "joinedRoom" to put into socketToUserIdMap!');
  }
  socketToRoomMap[socket.id] = joinedRoomEvent.roomId;
  socketToUserIdMap[socket.id] = userIdToStore;

  // put socket into socket.io room with given id
  socket.join(joinedRoomEvent.roomId, () =>
    LOGGER.debug(
      `User ${userIdToStore} on socket ${socket.id} joined room ${joinedRoomEvent.roomId}`
    )
  );
}

/**
 * if the socket is disconnected (e.g. user closed browser tab), manually produce and handle
 * a "leaveRoom" command that will mark the user.
 */
function onSocketDisconnect(socket) {
  const userId = socketToUserIdMap[socket.id];
  const roomId = socketToRoomMap[socket.id]; // socket.rooms is at this moment already emptied. so we have to use our own map

  if (!userId || !roomId) {
    // this can happen if the server was restarted, and a client re-connected!
    LOGGER.debug(`could not send leaveRoom command for userId=${userId} in roomId=${roomId}`);
    return;
  }

<<<<<<< HEAD
  if(Object.values(socketToUserIdMap).filter(socketUserId => socketUserId === userId).length === 1) {
    handleIncomingCommand(socket, {
      id: uuid(),
      roomId: roomId,
      name: 'leaveRoom',
      payload: {
        userId,
        connectionLost: true // user did not send "leaveRoom" command manually. But connection was lost (e.g. browser closed)
      }
    });
  } else {
    LOGGER.debug(`User userId=${userId} disconnected from room roomId=${roomId}, but there are other connections open for this user`);
  }

  delete socketToRoomMap[socket.id];
  delete socketToUserIdMap[socket.id];
=======
  handleIncomingCommand(socket, {
    id: uuid(),
    roomId: roomId,
    name: 'leaveRoom',
    payload: {
      userId,
      connectionLost: true // user did not send "leaveRoom" command manually. But connection was lost (e.g. browser closed)
    }
  });
>>>>>>> 3d74ed36
}<|MERGE_RESOLUTION|>--- conflicted
+++ resolved
@@ -110,7 +110,7 @@
     return;
   }
 
-<<<<<<< HEAD
+
   if(Object.values(socketToUserIdMap).filter(socketUserId => socketUserId === userId).length === 1) {
     handleIncomingCommand(socket, {
       id: uuid(),
@@ -127,15 +127,5 @@
 
   delete socketToRoomMap[socket.id];
   delete socketToUserIdMap[socket.id];
-=======
-  handleIncomingCommand(socket, {
-    id: uuid(),
-    roomId: roomId,
-    name: 'leaveRoom',
-    payload: {
-      userId,
-      connectionLost: true // user did not send "leaveRoom" command manually. But connection was lost (e.g. browser closed)
-    }
-  });
->>>>>>> 3d74ed36
+
 }